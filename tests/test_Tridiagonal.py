import pytest
import numpy
import dadi

<<<<<<< HEAD
=======
try:
    import dadi.tridiag_cython
    skip = True
except:
    skip = False

>>>>>>> 9ee175f1
@pytest.fixture
def test_details():
    """
    Tridiagonal solving routines
    """
    # Generate a random tridiagonal test case
    n = 100

    pytest.a = numpy.random.rand(n)
    pytest.a[0] = 0
    pytest.b = numpy.random.rand(n)
    pytest.c = numpy.random.rand(n)
    pytest.c[-1] = 0
    pytest.r = numpy.random.rand(n)

    # Create the corresponding array
    pytest.arr = numpy.zeros((n,n))
    for ii,row in enumerate(pytest.arr):
        if ii != 0:
            row[ii-1] = pytest.a[ii]
        row[ii] = pytest.b[ii]
        if ii != n-1:
            row[ii+1] = pytest.c[ii]
<<<<<<< HEAD


def test_tridiag_double(test_details):
    """
    Test double precision tridiagonal routine
    """
    u = dadi.tridiag_cython.tridiag(pytest.a,pytest.b,pytest.c,pytest.r)
    rcheck = numpy.dot(pytest.arr,u)

    assert(numpy.allclose(pytest.r, rcheck, atol=1e-8))
=======


def test_tridiag_double(test_details):
    """
    Test double precision tridiagonal routine
    """
    u = dadi.tridiag_cython.tridiag(pytest.a,pytest.b,pytest.c,pytest.r)
    rcheck = numpy.dot(pytest.arr,u)

    assert(numpy.allclose(pytest.r, rcheck, atol=1e-8))

@pytest.mark.skipif(skip, reason="tridiag_fl function needs to be updated.")
def test_tridiag_single(test_details):
    """
    Test single precision tridiagonal routine
    """
    u = dadi.tridiag_cython.tridiag_fl(pytest.a,pytest.b,pytest.c,pytest.r)
    rcheck = numpy.dot(pytest.arr,u)

    assert(numpy.allclose(pytest.r, rcheck, atol=1e-3))
>>>>>>> 9ee175f1
<|MERGE_RESOLUTION|>--- conflicted
+++ resolved
@@ -2,15 +2,6 @@
 import numpy
 import dadi
 
-<<<<<<< HEAD
-=======
-try:
-    import dadi.tridiag_cython
-    skip = True
-except:
-    skip = False
-
->>>>>>> 9ee175f1
 @pytest.fixture
 def test_details():
     """
@@ -34,7 +25,6 @@
         row[ii] = pytest.b[ii]
         if ii != n-1:
             row[ii+1] = pytest.c[ii]
-<<<<<<< HEAD
 
 
 def test_tridiag_double(test_details):
@@ -44,26 +34,4 @@
     u = dadi.tridiag_cython.tridiag(pytest.a,pytest.b,pytest.c,pytest.r)
     rcheck = numpy.dot(pytest.arr,u)
 
-    assert(numpy.allclose(pytest.r, rcheck, atol=1e-8))
-=======
-
-
-def test_tridiag_double(test_details):
-    """
-    Test double precision tridiagonal routine
-    """
-    u = dadi.tridiag_cython.tridiag(pytest.a,pytest.b,pytest.c,pytest.r)
-    rcheck = numpy.dot(pytest.arr,u)
-
-    assert(numpy.allclose(pytest.r, rcheck, atol=1e-8))
-
-@pytest.mark.skipif(skip, reason="tridiag_fl function needs to be updated.")
-def test_tridiag_single(test_details):
-    """
-    Test single precision tridiagonal routine
-    """
-    u = dadi.tridiag_cython.tridiag_fl(pytest.a,pytest.b,pytest.c,pytest.r)
-    rcheck = numpy.dot(pytest.arr,u)
-
-    assert(numpy.allclose(pytest.r, rcheck, atol=1e-3))
->>>>>>> 9ee175f1
+    assert(numpy.allclose(pytest.r, rcheck, atol=1e-8))